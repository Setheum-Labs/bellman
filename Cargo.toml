[package]
authors = ["Sean Bowe <ewillbefull@gmail.com>"]
description = "zk-SNARK library"
readme = "README.md"
homepage = "https://github.com/ebfull/bellman"
license = "MIT/Apache-2.0"
name = "bellman"
repository = "https://github.com/ebfull/bellman"
version = "0.8.0"
edition = "2018"

[dependencies]
bitvec = "0.18"
blake2s_simd = "0.5"
<<<<<<< HEAD
ff = { version = "0.6" }
futures = "0.1"
futures-cpupool = { version = "0.1", optional = true }
group = { version = "0.6" }
num_cpus = { version = "1", optional = true }
crossbeam = { version = "0.7", optional = true }
pairing = { version = "0.16", optional = true }
=======
ff = "0.8"
futures = "0.1"
futures-cpupool = { version = "0.1", optional = true }
group = "0.8"
num_cpus = { version = "1", optional = true }
crossbeam = { version = "0.7", optional = true }
pairing = { version = "0.18", optional = true }
>>>>>>> 0f2244fd
rand_core = "0.5"
byteorder = "1"
subtle = "2.2.1"

[dev-dependencies]
bls12_381 = "0.3"
hex-literal = "0.2"
rand = "0.7"
rand_xorshift = "0.2"
sha2 = "0.9"

[features]
groth16 = ["pairing"]
multicore = ["futures-cpupool", "crossbeam", "num_cpus"]
default = ["groth16", "multicore"]

[[test]]
name = "mimc"
path = "tests/mimc.rs"
required-features = ["groth16"]

[badges]
maintenance = { status = "actively-developed" }<|MERGE_RESOLUTION|>--- conflicted
+++ resolved
@@ -12,15 +12,6 @@
 [dependencies]
 bitvec = "0.18"
 blake2s_simd = "0.5"
-<<<<<<< HEAD
-ff = { version = "0.6" }
-futures = "0.1"
-futures-cpupool = { version = "0.1", optional = true }
-group = { version = "0.6" }
-num_cpus = { version = "1", optional = true }
-crossbeam = { version = "0.7", optional = true }
-pairing = { version = "0.16", optional = true }
-=======
 ff = "0.8"
 futures = "0.1"
 futures-cpupool = { version = "0.1", optional = true }
@@ -28,7 +19,6 @@
 num_cpus = { version = "1", optional = true }
 crossbeam = { version = "0.7", optional = true }
 pairing = { version = "0.18", optional = true }
->>>>>>> 0f2244fd
 rand_core = "0.5"
 byteorder = "1"
 subtle = "2.2.1"
