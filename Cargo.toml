[package]
authors = ["Sean Bowe <ewillbefull@gmail.com>"]
description = "zk-SNARK library"
readme = "README.md"
homepage = "https://github.com/ebfull/bellman"
license = "MIT/Apache-2.0"
name = "bellman"
repository = "https://github.com/ebfull/bellman"
version = "0.6.0"
edition = "2018"

[dependencies]
bit-vec = "0.4.4"
blake2s_simd = "0.5"
<<<<<<< HEAD
ff = { version = "0.5.0" }
futures = "0.1"
futures-cpupool = { version = "0.1", optional = true }
group = { version = "0.2.0" }
num_cpus = { version = "1", optional = true }
crossbeam = { version = "0.7", optional = true }
pairing = { version = "0.15.0", optional = true }
=======
ff = { version = "0.6", path = "../ff" }
futures = "0.1"
futures-cpupool = { version = "0.1", optional = true }
group = { version = "0.6", path = "../group" }
num_cpus = { version = "1", optional = true }
crossbeam = { version = "0.7", optional = true }
pairing = { version = "0.16", path = "../pairing", optional = true }
>>>>>>> 0aab37f4
rand_core = "0.5"
byteorder = "1"

[dev-dependencies]
hex-literal = "0.2"
rand = "0.7"
rand_xorshift = "0.2"
sha2 = "0.8"

[features]
groth16 = ["pairing"]
multicore = ["futures-cpupool", "crossbeam", "num_cpus"]
default = ["groth16", "multicore"]

[[test]]
name = "mimc"
path = "tests/mimc.rs"
required-features = ["groth16"]

[badges]
maintenance = { status = "actively-developed" }<|MERGE_RESOLUTION|>--- conflicted
+++ resolved
@@ -2,33 +2,24 @@
 authors = ["Sean Bowe <ewillbefull@gmail.com>"]
 description = "zk-SNARK library"
 readme = "README.md"
+documentation = "https://github.com/ebfull/bellman"
 homepage = "https://github.com/ebfull/bellman"
 license = "MIT/Apache-2.0"
 name = "bellman"
 repository = "https://github.com/ebfull/bellman"
-version = "0.6.0"
+version = "0.2.0"
 edition = "2018"
 
 [dependencies]
 bit-vec = "0.4.4"
 blake2s_simd = "0.5"
-<<<<<<< HEAD
-ff = { version = "0.5.0" }
+ff = { version = "0.6" }
 futures = "0.1"
 futures-cpupool = { version = "0.1", optional = true }
-group = { version = "0.2.0" }
+group = { version = "0.6" }
 num_cpus = { version = "1", optional = true }
 crossbeam = { version = "0.7", optional = true }
-pairing = { version = "0.15.0", optional = true }
-=======
-ff = { version = "0.6", path = "../ff" }
-futures = "0.1"
-futures-cpupool = { version = "0.1", optional = true }
-group = { version = "0.6", path = "../group" }
-num_cpus = { version = "1", optional = true }
-crossbeam = { version = "0.7", optional = true }
-pairing = { version = "0.16", path = "../pairing", optional = true }
->>>>>>> 0aab37f4
+pairing = { version = "0.16", optional = true }
 rand_core = "0.5"
 byteorder = "1"
 
